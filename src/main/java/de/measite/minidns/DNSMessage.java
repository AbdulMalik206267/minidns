package de.measite.minidns;

import java.io.ByteArrayInputStream;
import java.io.ByteArrayOutputStream;
import java.io.DataInputStream;
import java.io.DataOutputStream;
import java.io.IOException;
import java.util.Arrays;

/**
 * A DNS message as defined by rfc1035. The message consists of a header and
 * 4 sections: question, answer, nameserver and addition resource record
 * section.
 * A message can either be parsed ({@link DNSMessage(byte[])}) or serialized
 * ({@link DNSMessage#toArray()}).
 */
public class DNSMessage {

    /**
     * Possible DNS reply codes.
     */
    public static enum RESPONSE_CODE {
        NO_ERROR(0), FORMAT_ERR(1), SERVER_FAIL(2), NX_DOMAIN(3),
        NO_IMP(4), REFUSED(5), YXDOMAIN(6), YXRRSET(7),
        NXRRSET(8), NOT_AUTH(9),NOT_ZONE(10);

        /**
         * Reverse lookup table for response codes.
         */
        private final static RESPONSE_CODE INVERSE_LUT[] = new RESPONSE_CODE[]{
            NO_ERROR, FORMAT_ERR, SERVER_FAIL, NX_DOMAIN, NO_IMP,
            REFUSED, YXDOMAIN, YXRRSET, NXRRSET, NOT_AUTH, NOT_ZONE,
            null, null, null, null, null
        };

        /**
         * The response code value.
         */
        private final byte value;

        /**
         * Create a new response code.
         * @param value The response code value.
         */
        private RESPONSE_CODE(int value) {
            this.value = (byte)value;
        }

        /**
         * Retrieve the byte value of the response code.
<<<<<<< HEAD
         * @return the byte value of the response code
=======
         * @return the response code.
>>>>>>> 9e42bff0
         */
        public byte getValue() {
            return (byte) value;
        }

        /**
         * Retrieve the response code for a byte value.
         * @param value The byte value.
         * @return The symbolic response code or null.
         * @throws IllegalArgumentException if the value is not in the range of
         *         0..15.
         */
        public static RESPONSE_CODE getResponseCode(int value) {
            if (value < 0 || value > 15) {
                throw new IllegalArgumentException();
            }
            return INVERSE_LUT[value];
        }

    };

    /**
     * Symbolic DNS Opcode values.
     */
    public static enum OPCODE {
        QUERY(0),
        INVERSE_QUERY(1),
        STATUS(2),
        NOTIFY(4),
        UPDATE(5);

        /**
         * Lookup table for for obcode reolution.
         */
        private final static OPCODE INVERSE_LUT[] = new OPCODE[]{
            QUERY, INVERSE_QUERY, STATUS, null, NOTIFY, UPDATE, null,
            null, null, null, null, null, null, null, null
        };

        /**
         * The value of this opcode.
         */
        private final byte value;

        /**
         * Create a new opcode for a given byte value.
         * @param value The byte value of the opcode.
         */
        private OPCODE(int value) {
            this.value = (byte)value;
        }

        /**
         * Retrieve the byte value of this opcode.
         * @return The byte value of this opcode.
         */
        public byte getValue() {
            return value;
        }

        /**
         * Retrieve the symbolic name of an opcode byte.
         * @param value The byte value of the opcode.
         * @return The symbolic opcode or null.
         * @throws IllegalArgumentException If the byte value is not in the
         *         range 0..15.
         */
        public static OPCODE getOpcode(int value) {
            if (value < 0 || value > 15) {
                throw new IllegalArgumentException();
            }
            return INVERSE_LUT[value];
        }

    };

    /**
     * The DNS message id.
     */
    protected int id;

    /**
     * The DNS message opcode.
     */
    protected OPCODE opcode;

    /**
     * The response code of this dns message.
     */
    protected RESPONSE_CODE responseCode;

    /**
     * True if this is a query.
     */
    protected boolean query;

    /**
     * True if this is a authorative response.
     */
    protected boolean authoritativeAnswer;

    /**
     * True on truncate, tcp should be used.
     */
    protected boolean truncated;

    /**
     * True if the server should recurse.
     */
    protected boolean recursionDesired;

    /**
     * True if recursion is possible.
     */
    protected boolean recursionAvailable;

    /**
     * True if the server regarded the response as authentic.
     */
    protected boolean authenticData;

    /**
     * True if the server should not check the replies.
     */
    protected boolean checkDisabled;

    /**
     * The question section content.
     */
    protected Question questions[];

    /**
     * The answers section content.
     */
    protected Record answers[];

    /**
     * The nameserver records.
     */
    protected Record nameserverRecords[];

    /**
     * Additional resousrce records.
     */
    protected Record additionalResourceRecords[];

    /**
     * The receive timestamp of this message.
     */
    protected long receiveTimestamp;

    /**
     * Retrieve the current DNS message id.
     * @return The current DNS message id.
     */
    public int getId() {
        return id;
    }

    /**
     * Set the current DNS message id.
     * @param id The new DNS message id.
     */
    public void setId(int id) {
        this.id = id & 0xffff;
    }

    /**
     * Get the receive timestamp if this message was created via parse.
     * This should be used to evaluate TTLs.
     * @return The receive timestamp in milliseconds.
     */
    public long getReceiveTimestamp() {
        return receiveTimestamp;
    }

    /**
     * Retrieve the query type (true or false;
     * @return True if this DNS message is a query.
     */
    public boolean isQuery() {
        return query;
    }

    /**
     * Set the query status of this message.
     * @param query The new query status.
     */
    public void setQuery(boolean query) {
        this.query = query;
    }

    /**
     * True if the DNS message is an authoritative answer.
     * @return True if this an authoritative DNS message.
     */
    public boolean isAuthoritativeAnswer() {
        return authoritativeAnswer;
    }

    /**
     * Set the authoritative answer flag.
     * @param authoritativeAnswer Tge new authoritative answer value.
     */
    public void setAuthoritativeAnswer(boolean authoritativeAnswer) {
        this.authoritativeAnswer = authoritativeAnswer;
    }

    /**
     * Retrieve the truncation status of this message. True means that the
     * client should try a tcp lookup.
     * @return True if this message was truncated.
     */
    public boolean isTruncated() {
        return truncated;
    }

    /**
     * Set the truncation bit on this DNS message.
     * @param truncated The new truncated bit status.
     */
    public void setTruncated(boolean truncated) {
        this.truncated = truncated;
    }

    /**
     * Check if this message preferes recursion.
     * @return True if recursion is desired.
     */
    public boolean isRecursionDesired() {
        return recursionDesired;
    }

    /**
     * Set the recursion desired flag on this message.
     * @param recursionDesired The new recusrion setting.
     */
    public void setRecursionDesired(boolean recursionDesired) {
        this.recursionDesired = recursionDesired;
    }

    /**
     * Retrieve the recursion available flag of this DNS message.
     * @return The recursion available flag of this message.
     */
    public boolean isRecursionAvailable() {
        return recursionAvailable;
    }

    /**
     * Set the recursion available flog from this DNS message.
     * @param recursionAvailable The new recursion available status.
     */
    public void setRecursionAvailable(boolean recursionAvailable) {
        this.recursionAvailable = recursionAvailable;
    }

    /**
     * Retrieve the authentic data flag of this message.
     * @return The authentic data flag.
     */
    public boolean isAuthenticData() {
        return authenticData;
    }

    /**
     * Set the authentic data flag on this DNS message.
     * @param authenticData The new authentic data flag value.
     */
    public void setAuthenticData(boolean authenticData) {
        this.authenticData = authenticData;
    }

    /**
     * Check if checks are disabled.
     * @return The status of the CheckDisabled flag.
     */
    public boolean isCheckDisabled() {
        return checkDisabled;
    }

    /**
     * Change the check status of this packet.
     * @param checkDisabled The new check disabled value.
     */
    public void setCheckDisabled(boolean checkDisabled) {
        this.checkDisabled = checkDisabled;
    }

    /**
     * Generate a binary dns packet out of this message.
     * @return byte[] the binary representation.
     * @throws IOException Should never happen.
     */
    public byte[] toArray() throws IOException {
        ByteArrayOutputStream baos = new ByteArrayOutputStream(512);
        DataOutputStream dos = new DataOutputStream(baos);
        int header = 0;
        if (query) {
            header += 1 << 15;
        }
        if (opcode != null) {
            header += opcode.getValue() << 11;
        }
        if (authoritativeAnswer) {
            header += 1 << 10;
        }
        if (truncated) {
            header += 1 << 9;
        }
        if (recursionDesired) {
            header += 1 << 8;
        }
        if (recursionAvailable) {
            header += 1 << 7;
        }
        if (authenticData) {
            header += 1 << 5;
        }
        if (checkDisabled) {
            header += 1 << 4;
        }
        if (responseCode != null) {
            header += responseCode.getValue();
        }
        dos.writeShort((short)id);
        dos.writeShort((short)header);
        if (questions == null) {
            dos.writeShort(0);
        } else {
            dos.writeShort((short)questions.length);
        }
        if (answers == null) {
            dos.writeShort(0);
        } else {
            dos.writeShort((short)answers.length);
        }
        if (nameserverRecords == null) {
            dos.writeShort(0);
        } else {
            dos.writeShort((short)nameserverRecords.length);
        }
        if (additionalResourceRecords == null) {
            dos.writeShort(0);
        } else {
            dos.writeShort((short)additionalResourceRecords.length);
        }
        for (Question question: questions) {
            dos.write(question.toByteArray());
        }
        dos.flush();
        return baos.toByteArray();
    }

    public DNSMessage() {
    }

    /**
     * Build a DNS Message based on a binary DNS message.
     * @param data The DNS message data.
     * @return Parsed DNSMessage message.
     * @throws IOException On read errors.
     */
    public DNSMessage(byte data[]) throws IOException {
        ByteArrayInputStream bis = new ByteArrayInputStream(data);
        DataInputStream dis = new DataInputStream(bis);
        id = dis.readUnsignedShort();
        int header = dis.readUnsignedShort();
<<<<<<< HEAD
        query = ((header >> 15) & 1) == 0;
        opcode = OPCODE.getOpcode((header >> 11) & 0xf);
        authoritativeAnswer = ((header >> 10) & 1) == 1;
        truncated = ((header >> 9) & 1) == 1;
        recursionDesired = ((header >> 8) & 1) == 1;
        recursionAvailable = ((header >> 7) & 1) == 1;
        authenticData = ((header >> 5) & 1) == 1;
        checkDisabled = ((header >> 4) & 1) == 1;
        responseCode = RESPONSE_CODE.getResponseCode(header & 0xf);
        receiveTimestamp = System.currentTimeMillis();
=======
        message.query = ((header >> 15) & 1) == 0;
        message.opcode = OPCODE.getOpcode((header >> 11) & 0xf);
        message.authoritativeAnswer = ((header >> 10) & 1) == 1;
        message.truncated = ((header >> 9) & 1) == 1;
        message.recursionDesired = ((header >> 8) & 1) == 1;
        message.recursionAvailable = ((header >> 7) & 1) == 1;
        message.authenticData = ((header >> 5) & 1) == 1;
        message.checkDisabled = ((header >> 4) & 1) == 1;
        message.responseCode = RESPONSE_CODE.getResponseCode(header & 0xf);
        message.receiveTimestamp = System.currentTimeMillis();
>>>>>>> 9e42bff0
        int questionCount = dis.readUnsignedShort();
        int answerCount = dis.readUnsignedShort();
        int nameserverCount = dis.readUnsignedShort();
        int additionalResourceRecordCount = dis.readUnsignedShort();
        questions = new Question[questionCount];
        while (questionCount-- > 0) {
            questions[questionCount] = new Question(dis, data);
        }
        answers = new Record[answerCount];
        while (answerCount-- > 0) {
            answers[answerCount] = new Record(dis, data);
        }
        nameserverRecords = new Record[nameserverCount];
        while (nameserverCount-- > 0) {
            nameserverRecords[nameserverCount] = new Record(dis, data);
        }
        additionalResourceRecords =
                                    new Record[additionalResourceRecordCount];
        while (additionalResourceRecordCount-- > 0) {
            additionalResourceRecords[additionalResourceRecordCount] =
                    new Record(dis, data);
        }
    }

    /**
     * Set the question part of this message.
     * @param questions The questions.
     */
    public void setQuestions(Question ... questions) {
        this.questions = questions;
    }

    /**
     * Retrieve the opcode of this message.
     * @return The opcode of this message.
     */
    public OPCODE getOpcode() {
        return opcode;
    }

    /**
     * Retrieve the response code of this message.
     * @return The response code.
     */
    public RESPONSE_CODE getResponseCode() {
        return responseCode;
    }

    /**
     * Retrieve the question section of this message.
     * @return The DNS question section.
     */
    public Question[] getQuestions() {
        return questions;
    }

    /**
     * Retrieve the answer records of this DNS message.
     * @return The answer section of this DNS message.
     */
    public Record[] getAnswers() {
        return answers;
    }

    /**
     * Retrieve the nameserver records of this DNS message.
     * @return The nameserver section of this DNS message.
     */
    public Record[] getNameserverRecords() {
        return nameserverRecords;
    }

    /**
     * Retrieve the additional resource records attached to this DNS message.
     * @return The additional resource record section of this DNS message.
     */
    public Record[] getAdditionalResourceRecords() {
        return additionalResourceRecords;
    }

    public String toString() {
        return "-- DNSMessage " + id + " --\n" +
               "Q" + Arrays.toString(questions) +
               "NS" + Arrays.toString(nameserverRecords) +
               "A" + Arrays.toString(answers) +
               "ARR" + Arrays.toString(additionalResourceRecords);
    }

}<|MERGE_RESOLUTION|>--- conflicted
+++ resolved
@@ -11,7 +11,7 @@
  * A DNS message as defined by rfc1035. The message consists of a header and
  * 4 sections: question, answer, nameserver and addition resource record
  * section.
- * A message can either be parsed ({@link DNSMessage(byte[])}) or serialized
+ * A message can either be parsed ({@link #DNSMessage(byte[])}) or serialized
  * ({@link DNSMessage#toArray()}).
  */
 public class DNSMessage {
@@ -48,11 +48,7 @@
 
         /**
          * Retrieve the byte value of the response code.
-<<<<<<< HEAD
-         * @return the byte value of the response code
-=======
          * @return the response code.
->>>>>>> 9e42bff0
          */
         public byte getValue() {
             return (byte) value;
@@ -413,7 +409,6 @@
     /**
      * Build a DNS Message based on a binary DNS message.
      * @param data The DNS message data.
-     * @return Parsed DNSMessage message.
      * @throws IOException On read errors.
      */
     public DNSMessage(byte data[]) throws IOException {
@@ -421,7 +416,6 @@
         DataInputStream dis = new DataInputStream(bis);
         id = dis.readUnsignedShort();
         int header = dis.readUnsignedShort();
-<<<<<<< HEAD
         query = ((header >> 15) & 1) == 0;
         opcode = OPCODE.getOpcode((header >> 11) & 0xf);
         authoritativeAnswer = ((header >> 10) & 1) == 1;
@@ -432,18 +426,6 @@
         checkDisabled = ((header >> 4) & 1) == 1;
         responseCode = RESPONSE_CODE.getResponseCode(header & 0xf);
         receiveTimestamp = System.currentTimeMillis();
-=======
-        message.query = ((header >> 15) & 1) == 0;
-        message.opcode = OPCODE.getOpcode((header >> 11) & 0xf);
-        message.authoritativeAnswer = ((header >> 10) & 1) == 1;
-        message.truncated = ((header >> 9) & 1) == 1;
-        message.recursionDesired = ((header >> 8) & 1) == 1;
-        message.recursionAvailable = ((header >> 7) & 1) == 1;
-        message.authenticData = ((header >> 5) & 1) == 1;
-        message.checkDisabled = ((header >> 4) & 1) == 1;
-        message.responseCode = RESPONSE_CODE.getResponseCode(header & 0xf);
-        message.receiveTimestamp = System.currentTimeMillis();
->>>>>>> 9e42bff0
         int questionCount = dis.readUnsignedShort();
         int answerCount = dis.readUnsignedShort();
         int nameserverCount = dis.readUnsignedShort();
