--- conflicted
+++ resolved
@@ -70,17 +70,6 @@
     }
 
     @Override
-<<<<<<< HEAD
-    public void parse(DataInputStream dis, byte[] data, int length)
-            throws IOException
-    {
-        blob = new byte[length];
-        dis.readFully(blob);
-    }
-
-    @Override
-=======
->>>>>>> 2a46021b
     public TYPE getType() {
         return TYPE.TXT;
     }
