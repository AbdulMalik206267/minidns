package de.measite.minidns;

import java.io.DataInputStream;
import java.io.IOException;
import java.util.HashMap;
<<<<<<< HEAD
=======
import java.util.logging.Level;
>>>>>>> 9e42bff0
import java.util.logging.Logger;

import de.measite.minidns.record.A;
import de.measite.minidns.record.AAAA;
import de.measite.minidns.record.CNAME;
import de.measite.minidns.record.Data;
import de.measite.minidns.record.NS;
import de.measite.minidns.record.PTR;
import de.measite.minidns.record.SRV;
import de.measite.minidns.record.TXT;
import de.measite.minidns.util.NameUtil;

/**
 * A generic DNS record.
 */
public class Record {
    private static final Logger LOGGER = Logger.getLogger(Record.class.getName());

    private static final Logger LOGGER = Logger.getLogger(Client.class.getName());

    /**
     * The record type.
     * @see <a href="http://www.iana.org/assignments/dns-parameters">IANA DNS Parameters</a>
     */
    public static enum TYPE {
        A(1),
        NS(2),
        MD(3),
        MF(4),
        CNAME(5),
        SOA(6),
        MB(7),
        MG(8),
        MR(9),
        NULL(10),
        WKS(11),
        PTR(12),
        HINFO(13),
        MINFO(14),
        MX(15),
        TXT(16),
        RP(17),
        AFSDB(18),
        X25(19),
        ISDN(20),
        RT(21),
        NSAP(22),
        NSAP_PTR(23),
        SIG(24),
        KEY(25),
        PX(26),
        GPOS(27),
        AAAA(28),
        LOC(29),
        NXT(30),
        EID(31),
        NIMLOC(32),
        SRV(33),
        ATMA(34),
        NAPTR(35),
        KX(36),
        CERT(37),
        A6(38),
        DNAME(39),
        SINK(40),
        OPT(41),
        APL(42),
        DS(43),
        SSHFP(44),
        IPSECKEY(45),
        RRSIG(46),
        NSEC(47),
        DNSKEY(48),
        DHCID(49),
        NSEC3(50),
        NSEC3PARAM(51),
        HIP(55),
        NINFO(56),
        RKEY(57),
        TALINK(58),
        SPF(99),
        UINFO(100),
        UID(101),
        GID(102),
        TKEY(249),
        TSIG(250),
        IXFR(251),
        AXFR(252),
        MAILB(253),
        MAILA(254),
        ANY(255),
        TA(32768),
        DLV(32769);

        /**
         * The value of this DNS record type.
         */
        private final int value;

        /**
         * Internal lookup table to map values to types.
         */
        private final static HashMap<Integer, TYPE> INVERSE_LUT =
                                        new HashMap<Integer, TYPE>();

        /**
         * Initialize the reverse lookup table.
         */
        static {
            for(TYPE t: TYPE.values()) {
                INVERSE_LUT.put(t.getValue(), t);
            }
        }

        /**
         * Create a new record type.
         * @param value The binary value of this type.
         */
        private TYPE(int value) {
            this.value = value;
        }

        /**
         * Retrieve the binary value of this type.
         * @return The binary value.
         */
        public int getValue() {
            return value;
        }

        /**
         * Retrieve the symbolic type of the binary value.
         * @param value The binary type value.
         * @return The symbolic tpye.
         */
        public static TYPE getType(int value) {
            return INVERSE_LUT.get(value);
        }
    };

    /**
     * The symbolic class of a DNS record (usually IN for Internet).
     */
    public static enum CLASS {
        IN(1),
        CH(3),
        HS(4),
        NONE(254),
        ANY(255);

        /**
         * Internal reverse lookup table to map binary class values to symbolic
         * names.
         */
        private final static HashMap<Integer, CLASS> INVERSE_LUT =
                                            new HashMap<Integer, CLASS>();

        /**
         * Initialize the interal reverse lookup table.
         */
        static {
            for(CLASS c: CLASS.values()) {
                INVERSE_LUT.put(c.getValue(), c);
            }
        }

        /**
         * The binary value of this dns class.
         */
        private final int value;

        /**
         * Create a new DNS class based on a binary value.
         * @param value The binary value of this DNS class.
         */
        private CLASS(int value) {
            this.value = value;
        }

        /**
         * Retrieve the binary value of this DNS class.
         * @return The binary value of this DNS class.
         */
        public int getValue() {
            return value;
        }

        /**
         * Retrieve the symbolic DNS class for a binary class value.
         * @param value The binary DNS class value.
         * @return The symbolic class instance.
         */
        public static CLASS getClass(int value) {
            return INVERSE_LUT.get(value);
        }

    }

    /**
     * The generic name of this record.
     */
    public final String name;

    /**
     * The type (and payload type) of this record.
     */
    public final TYPE type;

    /**
     * The record class (usually CLASS.IN).
     */
    public final CLASS clazz;

    /**
     * The ttl of this record.
     */
    public final long ttl;

    /**
     * The payload object of this record.
     */
    public final Data payloadData;

    /**
     * MDNS defines the highest bit of the class as the unicast query bit.
     */
    protected boolean unicastQuery;

    /**
     * Parse a given record based on the full message data and the current
     * stream position.
     * @param dis The DataInputStream positioned at the first record byte.
     * @param data The full message data.
     * @throws IOException In case of malformed replies.
     */
    public Record(DataInputStream dis, byte[] data) throws IOException {
        this.name = NameUtil.parse(dis, data);
        this.type = TYPE.getType(dis.readUnsignedShort());
        int clazzValue = dis.readUnsignedShort();
        this.clazz = CLASS.getClass(clazzValue & 0x7fff);
        this.unicastQuery = (clazzValue & 0x8000) > 0;
        if (this.clazz == null) {
            LOGGER.log(Level.FINE, "Unknown class " + clazzValue);
        }
        this.ttl = (((long)dis.readUnsignedShort()) << 32) +
                   dis.readUnsignedShort();
        int payloadLength = dis.readUnsignedShort();
        switch (this.type) {
        case SRV:
            this.payloadData = new SRV(dis, data, payloadLength);
            break;
        case AAAA:
            this.payloadData = new AAAA(dis, data, payloadLength);
            break;
        case A:
            this.payloadData = new A(dis, data, payloadLength);
            break;
        case NS:
            this.payloadData = new NS(dis, data, payloadLength);
            break;
        case CNAME:
            this.payloadData = new CNAME(dis, data, payloadLength);
            break;
        case PTR:
            this.payloadData = new PTR();
            break;
        case TXT:
            this.payloadData = new TXT();
            break;
        default:
<<<<<<< HEAD
            LOGGER.info("Unparsed type " + type);
=======
            LOGGER.log(Level.FINE, "Unparsed type " + type);
>>>>>>> 9e42bff0
            this.payloadData = null;
            for (int i = 0; i < payloadLength; i++) {
                dis.readByte();
            }
            break;
        }
    }

    /**
     * Retrieve a textual representation of this resource record.
     * @return String
     */
    @Override
    public String toString() {
        if (payloadData == null) {
            return "RR " + type + "/" + clazz;
        }
        return "RR " + type + "/" + clazz + ": " + payloadData.toString();
    };

    /**
     * Check if this record answers a given query.
     * @param q The query.
     * @return True if this record is a valid answer.
     */
    public boolean isAnswer(Question q) {
        return ((q.type == type) || (q.type == TYPE.ANY)) &&
               ((q.clazz == clazz) || (q.clazz == CLASS.ANY)) &&
               (q.name.equals(name));
    }

    /**
     * See if this query/response was a unicast query (highest class bit set).
     * @return True if it is a unicast query/response record.
     */
    public boolean isUnicastQuery() {
        return unicastQuery;
    }

    /**
     * The generic record name, e.g. "measite.de".
     * @return The record name.
     */
    public String getName() {
        return name;
    }

    /**
     * The payload data, usually a subclass of data (A, AAAA, CNAME, ...).
     * @return The payload data.
     */
    public Data getPayload() {
        return payloadData;
    }

    /**
     * Retrieve the record ttl.
     * @return The record ttl.
     */
    public long getTtl() {
        return ttl;
    }

}<|MERGE_RESOLUTION|>--- conflicted
+++ resolved
@@ -3,10 +3,7 @@
 import java.io.DataInputStream;
 import java.io.IOException;
 import java.util.HashMap;
-<<<<<<< HEAD
-=======
-import java.util.logging.Level;
->>>>>>> 9e42bff0
+
 import java.util.logging.Logger;
 
 import de.measite.minidns.record.A;
@@ -24,8 +21,6 @@
  */
 public class Record {
     private static final Logger LOGGER = Logger.getLogger(Record.class.getName());
-
-    private static final Logger LOGGER = Logger.getLogger(Client.class.getName());
 
     /**
      * The record type.
@@ -249,7 +244,7 @@
         this.clazz = CLASS.getClass(clazzValue & 0x7fff);
         this.unicastQuery = (clazzValue & 0x8000) > 0;
         if (this.clazz == null) {
-            LOGGER.log(Level.FINE, "Unknown class " + clazzValue);
+            LOGGER.fine("Unknown class " + clazzValue);
         }
         this.ttl = (((long)dis.readUnsignedShort()) << 32) +
                    dis.readUnsignedShort();
@@ -271,17 +266,12 @@
             this.payloadData = new CNAME(dis, data, payloadLength);
             break;
         case PTR:
-            this.payloadData = new PTR();
+            this.payloadData = new PTR(dis, data, payloadLength);
             break;
         case TXT:
-            this.payloadData = new TXT();
+            this.payloadData = new TXT(dis, data, payloadLength);
             break;
         default:
-<<<<<<< HEAD
-            LOGGER.info("Unparsed type " + type);
-=======
-            LOGGER.log(Level.FINE, "Unparsed type " + type);
->>>>>>> 9e42bff0
             this.payloadData = null;
             for (int i = 0; i < payloadLength; i++) {
                 dis.readByte();
